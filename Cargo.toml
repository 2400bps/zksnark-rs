[profile.dev]
opt-level = 3

[package]
name = "zksnark"
<<<<<<< HEAD
version = "0.0.1"
authors = ["ross", "pfalzgraf"]
=======
description = "An implementation of zkSNARK using groth16."
version = "0.0.2"
authors = ["Ross"]
license = "GPL-3.0-or-later"
repository = "https://github.com/republicprotocol/zksnark-rs"
>>>>>>> 3625e659

[dependencies]
itertools = "0.6.0"
rand = "~0.3.14"
bn = "0.4.3"
bigint = "4.4.0"
crunchy = "0.2.1"

[dev-dependencies]
quickcheck = "0.7.1"
<<<<<<< HEAD
tiny-keccak = "1.0"

[profile.test]
opt-level = 3
=======

[package.metadata.docs.rs]
all-features = true
>>>>>>> 3625e659
<|MERGE_RESOLUTION|>--- conflicted
+++ resolved
@@ -3,16 +3,11 @@
 
 [package]
 name = "zksnark"
-<<<<<<< HEAD
-version = "0.0.1"
-authors = ["ross", "pfalzgraf"]
-=======
 description = "An implementation of zkSNARK using groth16."
 version = "0.0.2"
-authors = ["Ross"]
+authors = ["Ross", "Pfalzgraf]
 license = "GPL-3.0-or-later"
 repository = "https://github.com/republicprotocol/zksnark-rs"
->>>>>>> 3625e659
 
 [dependencies]
 itertools = "0.6.0"
@@ -23,13 +18,10 @@
 
 [dev-dependencies]
 quickcheck = "0.7.1"
-<<<<<<< HEAD
 tiny-keccak = "1.0"
 
 [profile.test]
 opt-level = 3
-=======
 
 [package.metadata.docs.rs]
-all-features = true
->>>>>>> 3625e659
+all-features = true